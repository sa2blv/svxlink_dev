--- conflicted
+++ resolved
@@ -78,10 +78,7 @@
            AsyncAudioDevice.h AsyncAudioNoiseAdder.h AsyncAudioGenerator.h
            AsyncAudioFsf.h AsyncAudioContainer.h AsyncAudioContainerWav.h
            AsyncAudioContainerPcm.h
-<<<<<<< HEAD
            AsyncAudioCodecAmbe.h
-=======
->>>>>>> 0049bab3
            )
 
 set(LIBSRC AsyncAudioSource.cpp AsyncAudioSink.cpp
@@ -98,12 +95,9 @@
            AsyncAudioDeviceFactory.cpp AsyncAudioJitterFifo.cpp
            AsyncAudioDeviceUDP.cpp AsyncAudioNoiseAdder.cpp
            AsyncAudioFsf.cpp AsyncAudioContainer.cpp AsyncAudioContainerWav.cpp
-<<<<<<< HEAD
            AsyncAudioContainerPcm.cpp 
            AsyncAudioCodecAmbe.cpp
-=======
            AsyncAudioContainerPcm.cpp
->>>>>>> 0049bab3
            )
 
 if(Speex_FOUND)
