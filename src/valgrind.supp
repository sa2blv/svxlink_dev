{
   Libgcrypt
   Memcheck:Leak
   match-leak-kinds: reachable
   fun:malloc
   obj:/usr/lib/libgcrypt.so.20.0.4
   ...
   fun:_ZN9NetUplink10initializeEv
   fun:_ZN10TrxHandler10initializeEv
   fun:main
}
{
   dl_init
   Memcheck:Leak
   match-leak-kinds: reachable
   fun:malloc
   fun:pool
   fun:__static_initialization_and_destruction_0
   fun:_GLOBAL__sub_I_eh_alloc.cc
   fun:call_init.part.0
   fun:_dl_init
   obj:/usr/lib/ld-2.22.so
}
{
   ALSA_dlopen
   Memcheck:Leak
   match-leak-kinds: reachable
   fun:calloc
   ...
   fun:dlopen
   fun:snd_dlopen
   ...
   fun:snd_config_update_r
   fun:snd_config_update
   fun:snd_pcm_open
   fun:_ZN5Async15AudioDeviceAlsaC1ERKSs
   fun:_Z22create_AudioDeviceAlsaRKSs
   fun:_ZN5Async18AudioDeviceFactory6createERKSsS2_
   fun:_ZN5Async11AudioDevice15registerAudioIOERKSsPNS_7AudioIOE
}
{
   Tcl_CreateInterp
   Memcheck:Leak
   match-leak-kinds: reachable,possible
   ...
   fun:Tcl_CreateInterp
   ...
}
{
   Tcl_Eval
   Memcheck:Leak
   match-leak-kinds: reachable,possible
   ...
   fun:Tcl_Eval
   ...
}
{
   Tcl_EvalFile
   Memcheck:Leak
   match-leak-kinds: reachable,possible
   ...
   fun:Tcl_EvalFile
   ...
}
{
   TclNREvalFile
   Memcheck:Leak
   match-leak-kinds: reachable,possible
   ...
   fun:TclNREvalFile
}
{
   TclEvalEx
   Memcheck:Leak
   match-leak-kinds: reachable,possible
   ...
   fun:TclEvalEx
}
{
   TclNREvalObjEx
   Memcheck:Leak
   match-leak-kinds: reachable,possible
   ...
   fun:TclNREvalObjEx
}
{
   TclpAlloc
   Memcheck:Leak
<<<<<<< HEAD
   match-leak-kinds: possible
   fun:malloc
=======
   match-leak-kinds: reachable,possible
   fun:malloc
   ...
>>>>>>> de572b56
   fun:TclpAlloc
   ...
}
{
   Tcl_NewObj
   Memcheck:Leak
   match-leak-kinds: possible
   fun:malloc
   ...
   fun:Tcl_NewObj
   ...
<<<<<<< HEAD
=======
}
{
   Tcl_NewStringObj
   Memcheck:Leak
   match-leak-kinds: reachable,possible
   fun:malloc
   ...
   fun:Tcl_NewStringObj
   ...
>>>>>>> de572b56
}<|MERGE_RESOLUTION|>--- conflicted
+++ resolved
@@ -86,14 +86,9 @@
 {
    TclpAlloc
    Memcheck:Leak
-<<<<<<< HEAD
-   match-leak-kinds: possible
-   fun:malloc
-=======
    match-leak-kinds: reachable,possible
    fun:malloc
    ...
->>>>>>> de572b56
    fun:TclpAlloc
    ...
 }
@@ -105,8 +100,6 @@
    ...
    fun:Tcl_NewObj
    ...
-<<<<<<< HEAD
-=======
 }
 {
    Tcl_NewStringObj
@@ -116,5 +109,4 @@
    ...
    fun:Tcl_NewStringObj
    ...
->>>>>>> de572b56
 }