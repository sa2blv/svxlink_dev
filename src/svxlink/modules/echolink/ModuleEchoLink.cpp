/**
@file	 ModuleEchoLink.cpp
@brief   A module that provides EchoLink connection possibility
@author  Tobias Blomberg / SM0SVX
@date	 2004-03-07

\verbatim
A module (plugin) for the multi purpose tranciever frontend system.
Copyright (C) 2004-2014 Tobias Blomberg / SM0SVX

This program is free software; you can redistribute it and/or modify
it under the terms of the GNU General Public License as published by
the Free Software Foundation; either version 2 of the License, or
(at your option) any later version.

This program is distributed in the hope that it will be useful,
but WITHOUT ANY WARRANTY; without even the implied warranty of
MERCHANTABILITY or FITNESS FOR A PARTICULAR PURPOSE.  See the
GNU General Public License for more details.

You should have received a copy of the GNU General Public License
along with this program; if not, write to the Free Software
Foundation, Inc., 59 Temple Place, Suite 330, Boston, MA  02111-1307  USA
\endverbatim
*/



/****************************************************************************
 *
 * System Includes
 *
 ****************************************************************************/

#include <stdio.h>
#include <time.h>

#include <algorithm>
#include <cassert>
#include <sstream>
#include <cstdlib>
#include <vector>


/****************************************************************************
 *
 * Project Includes
 *
 ****************************************************************************/

#include <AsyncTimer.h>
#include <AsyncConfig.h>
#include <AsyncAudioSplitter.h>
#include <AsyncAudioValve.h>
#include <AsyncAudioSelector.h>
#include <EchoLinkDirectory.h>
#include <EchoLinkDispatcher.h>
#include <EchoLinkProxy.h>
#include <LocationInfo.h>
#include <common.h>


/****************************************************************************
 *
 * Local Includes
 *
 ****************************************************************************/

#include "version/MODULE_ECHOLINK.h"
#include "ModuleEchoLink.h"
#include "QsoImpl.h"


/****************************************************************************
 *
 * Namespaces to use
 *
 ****************************************************************************/

using namespace std;
using namespace sigc;
using namespace Async;
using namespace EchoLink;



/****************************************************************************
 *
 * Defines & typedefs
 *
 ****************************************************************************/



/****************************************************************************
 *
 * Local class definitions
 *
 ****************************************************************************/



/****************************************************************************
 *
 * Prototypes
 *
 ****************************************************************************/



/****************************************************************************
 *
 * Exported Global Variables
 *
 ****************************************************************************/




/****************************************************************************
 *
 * Local Global Variables
 *
 ****************************************************************************/



/****************************************************************************
 *
 * Pure C-functions
 *
 ****************************************************************************/


extern "C" {
  Module *module_init(void *dl_handle, Logic *logic, const char *cfg_name)
  { 
    return new ModuleEchoLink(dl_handle, logic, cfg_name);
  }
} /* extern "C" */



/****************************************************************************
 *
 * Public member functions
 *
 ****************************************************************************/


ModuleEchoLink::ModuleEchoLink(void *dl_handle, Logic *logic,
      	      	      	       const string& cfg_name)
  : Module(dl_handle, logic, cfg_name), dir(0), dir_refresh_timer(0),
    remote_activation(false), pending_connect_id(-1), last_message(""),
    max_connections(1), max_qsos(1), talker(0), squelch_is_open(false),
    state(STATE_NORMAL), cbc_timer(0), dbc_timer(0), drop_incoming_regex(0),
    reject_incoming_regex(0), accept_incoming_regex(0),
    reject_outgoing_regex(0), accept_outgoing_regex(0), splitter(0),
    listen_only_valve(0), selector(0), num_con_max(0), num_con_ttl(5*60),
    num_con_block_time(120*60), num_con_update_timer(0),
    autocon_echolink_id(0), autocon_time(DEFAULT_AUTOCON_TIME),
    autocon_timer(0), proxy(0)
{
  cout << "\tModule EchoLink v" MODULE_ECHOLINK_VERSION " starting...\n";
  
} /* ModuleEchoLink */


ModuleEchoLink::~ModuleEchoLink(void)
{
  moduleCleanup();
} /* ~ModuleEchoLink */


bool ModuleEchoLink::initialize(void)
{
  if (!Module::initialize())
  {
    return false;
  }
  
  vector<string> servers;
  if (!cfg().getValue(cfgName(), "SERVERS", servers))
  {
    string server;
    if (cfg().getValue(cfgName(), "SERVER", server))
    {
      cerr << "*** WARNING: Config variable " << cfgName()
           << "/SERVER is deprecated. Use SERVERS instead.\n";
      servers.push_back(server);
    }
  }
  if (servers.empty())
  {
    cerr << "*** ERROR: Config variable " << cfgName() << "/SERVERS not set "
            "or empty\n";
    return false;
  }
  
  if (!cfg().getValue(cfgName(), "CALLSIGN", mycall))
  {
    cerr << "*** ERROR: Config variable " << cfgName() << "/CALLSIGN not set\n";
    return false;
  }
  if (mycall == "MYCALL-L")
  {
    cerr << "*** ERROR: Please set the EchoLink callsign (" << cfgName()
      	 << "/CALLSIGN) to a real callsign\n";
    return false;
  }
  
  string password;
  if (!cfg().getValue(cfgName(), "PASSWORD", password))
  {
    cerr << "*** ERROR: Config variable " << cfgName() << "/PASSWORD not set\n";
    return false;
  }
  if (password == "MyPass")
  {
    cerr << "*** ERROR: Please set the EchoLink password (" << cfgName()
      	 << "/PASSWORD) to a real password\n";
    return false;
  }
  
  if (!cfg().getValue(cfgName(), "LOCATION", location))
  {
    cerr << "*** ERROR: Config variable " << cfgName() << "/LOCATION not set\n";
    return false;
  }
  
  if (location.size() > Directory::MAX_DESCRIPTION_SIZE)
  {
    cerr << "*** WARNING: The value of " << cfgName() << "/LOCATION is too "
      	    "long. Maximum length is " << Directory::MAX_DESCRIPTION_SIZE <<
	    " characters.\n";
    location.resize(Directory::MAX_DESCRIPTION_SIZE);
  }
  
  if (!cfg().getValue(cfgName(), "SYSOPNAME", sysop_name))
  {
    cerr << "*** ERROR: Config variable " << cfgName()
      	 << "/SYSOPNAME not set\n";
    return false;
  }
  
  if (!cfg().getValue(cfgName(), "DESCRIPTION", description))
  {
    cerr << "*** ERROR: Config variable " << cfgName()
      	 << "/DESCRIPTION not set\n";
    return false;
  }
  
  string value;
  if (cfg().getValue(cfgName(), "MAX_CONNECTIONS", value))
  {
    max_connections = atoi(value.c_str());
  }
  
  if (cfg().getValue(cfgName(), "MAX_QSOS", value))
  {
    max_qsos = atoi(value.c_str());
  }
  
  if (max_qsos > max_connections)
  {
    cerr << "*** ERROR: The value of " << cfgName() << "/MAX_CONNECTIONS ("
      	 << max_connections << ") must be greater or equal to the value of "
	 << cfgName() << "/MAX_QSOS (" << max_qsos << ").\n";
    return false;
  }
  
  cfg().getValue(cfgName(), "ALLOW_IP", allow_ip);
  
  if (!cfg().getValue(cfgName(), "DROP_INCOMING", value))
  {
    value = "^$";
  }
  drop_incoming_regex = new regex_t;
  int err = regcomp(drop_incoming_regex, value.c_str(),
                    REG_EXTENDED | REG_NOSUB | REG_ICASE);
  if (err != 0)
  {
    size_t msg_size = regerror(err, drop_incoming_regex, 0, 0);
    char msg[msg_size];
    size_t err_size = regerror(err, drop_incoming_regex, msg, msg_size);
    assert(err_size == msg_size);
    cerr << "*** ERROR: Syntax error in " << cfgName() << "/DROP_INCOMING: "
         << msg << endl;
    moduleCleanup();
    return false;
  }
  
    // To reduce the number of senseless connects
  if (cfg().getValue(cfgName(), "CHECK_NR_CONNECTS", value))
  {
    vector<unsigned> params;
    if (SvxLink::splitStr(params, value, ",") != 3)
    {
       cerr << "*** ERROR: Syntax error in " << cfgName()
            << "/CHECK_NR_CONNECTS\n"
            << "Example: CHECK_NR_CONNECTS=3,300,60 where\n"
            << "  3   = max number of connects\n"
            << "  300 = time in seconds that a connection is remembered\n"
            << "  60  = time in minutes that the party is blocked\n";
       return false;
    }
    num_con_max = params[0];
    num_con_ttl = params[1];
    num_con_block_time = params[2] * 60;
  }

  if (!cfg().getValue(cfgName(), "REJECT_INCOMING", value))
  {
    value = "^$";
  }
  reject_incoming_regex = new regex_t;
  err = regcomp(reject_incoming_regex, value.c_str(),
                REG_EXTENDED | REG_NOSUB | REG_ICASE);
  if (err != 0)
  {
    size_t msg_size = regerror(err, reject_incoming_regex, 0, 0);
    char msg[msg_size];
    size_t err_size = regerror(err, reject_incoming_regex, msg, msg_size);
    assert(err_size == msg_size);
    cerr << "*** ERROR: Syntax error in " << cfgName() << "/REJECT_INCOMING: "
         << msg << endl;
    moduleCleanup();
    return false;
  }
  
  if (!cfg().getValue(cfgName(), "ACCEPT_INCOMING", value))
  {
    value = "^.*$";
  }
  accept_incoming_regex = new regex_t;
  err = regcomp(accept_incoming_regex, value.c_str(),
                REG_EXTENDED | REG_NOSUB | REG_ICASE);
  if (err != 0)
  {
    size_t msg_size = regerror(err, accept_incoming_regex, 0, 0);
    char msg[msg_size];
    size_t err_size = regerror(err, accept_incoming_regex, msg, msg_size);
    assert(err_size == msg_size);
    cerr << "*** ERROR: Syntax error in " << cfgName() << "/ACCEPT_INCOMING: "
         << msg << endl;
    moduleCleanup();
    return false;
  }

  if (!cfg().getValue(cfgName(), "REJECT_OUTGOING", value))
  {
    value = "^$";
  }
  reject_outgoing_regex = new regex_t;
  err = regcomp(reject_outgoing_regex, value.c_str(),
                REG_EXTENDED | REG_NOSUB | REG_ICASE);
  if (err != 0)
  {
    size_t msg_size = regerror(err, reject_outgoing_regex, 0, 0);
    char msg[msg_size];
    size_t err_size = regerror(err, reject_outgoing_regex, msg, msg_size);
    assert(err_size == msg_size);
    cerr << "*** ERROR: Syntax error in " << cfgName() << "/REJECT_OUTGOING: "
         << msg << endl;
    moduleCleanup();
    return false;
  }

  if (!cfg().getValue(cfgName(), "ACCEPT_OUTGOING", value))
  {
    value = "^.*$";
  }
  accept_outgoing_regex = new regex_t;
  err = regcomp(accept_outgoing_regex, value.c_str(),
                REG_EXTENDED | REG_NOSUB | REG_ICASE);
  if (err != 0)
  {
    size_t msg_size = regerror(err, accept_outgoing_regex, 0, 0);
    char msg[msg_size];
    size_t err_size = regerror(err, accept_outgoing_regex, msg, msg_size);
    assert(err_size == msg_size);
    cerr << "*** ERROR: Syntax error in " << cfgName() << "/ACCEPT_OUTGOING: "
         << msg << endl;
    moduleCleanup();
    return false;
  }
  
  cfg().getValue(cfgName(), "AUTOCON_ECHOLINK_ID", autocon_echolink_id);
  int autocon_time_secs = autocon_time / 1000;
  cfg().getValue(cfgName(), "AUTOCON_TIME", autocon_time_secs);
  autocon_time = 1000 * max(autocon_time_secs, 5); // At least five seconds

  string proxy_server;
  cfg().getValue(cfgName(), "PROXY_SERVER", proxy_server);
  uint16_t proxy_port = 8100;
  cfg().getValue(cfgName(), "PROXY_PORT", proxy_port);
  string proxy_password;
  cfg().getValue(cfgName(), "PROXY_PASSWORD", proxy_password);
  
  if (!proxy_server.empty())
  {
    proxy = new Proxy(proxy_server, proxy_port, mycall, proxy_password);
    proxy->connect();
  }

    // Initialize directory server communication
  dir = new Directory(servers, mycall, password, location);
  dir->statusChanged.connect(mem_fun(*this, &ModuleEchoLink::onStatusChanged));
  dir->stationListUpdated.connect(
      	  mem_fun(*this, &ModuleEchoLink::onStationListUpdated));
  dir->error.connect(mem_fun(*this, &ModuleEchoLink::onError));
  dir->makeOnline();
  
    // Start listening to the EchoLink UDP ports
  if (Dispatcher::instance() == 0)
  {
    cerr << "*** ERROR: Could not create EchoLink listener (Dispatcher) "
      	    "object\n";
    moduleCleanup();
    return false;
  }
  Dispatcher::instance()->incomingConnection.connect(
      mem_fun(*this, &ModuleEchoLink::onIncomingConnection));

    // Create audio pipe chain for audio transmitted to the remote EchoLink
    // stations: <from core> -> Valve -> Splitter (-> QsoImpl ...)
  listen_only_valve = new AudioValve;
  AudioSink::setHandler(listen_only_valve);
  
  splitter = new AudioSplitter;
  listen_only_valve->registerSink(splitter);

    // Create audio pipe chain for audio received from the remove EchoLink
    // stations: (QsoImpl -> ) Selector -> Fifo -> <to core>
  selector = new AudioSelector;
  AudioSource::setHandler(selector);
  
    // Periodic updates of the "watch num connects" list
  if (num_con_max > 0)
  {
    num_con_update_timer = new Timer(6000000); // One hour
    num_con_update_timer->expired.connect(sigc::hide(
        mem_fun(*this, &ModuleEchoLink::numConUpdate)));
  }

  if (autocon_echolink_id > 0)
  {
      // Initially set the timer to 15 seconds for quick activation on statup
    autocon_timer = new Timer(15000, Timer::TYPE_PERIODIC);
    autocon_timer->expired.connect(
        mem_fun(*this, &ModuleEchoLink::checkAutoCon));
  }

  return true;
  
} /* ModuleEchoLink::initialize */



/****************************************************************************
 *
 * Protected member functions
 *
 ****************************************************************************/

void ModuleEchoLink::logicIdleStateChanged(bool is_idle)
{
  /*
  printf("ModuleEchoLink::logicIdleStateChanged: is_idle=%s\n",
      is_idle ? "TRUE" : "FALSE");
  */

  if (qsos.size() > 0)
  {
    vector<QsoImpl*>::iterator it;
    for (it=qsos.begin(); it!=qsos.end(); ++it)
    {
      (*it)->logicIdleStateChanged(is_idle);
    }
  }
  
  checkIdle();
  
} /* ModuleEchoLink::logicIdleStateChanged */



/****************************************************************************
 *
 * Private member functions
 *
 ****************************************************************************/


void ModuleEchoLink::moduleCleanup(void)
{
  //FIXME: Delete qso objects
  
  delete num_con_update_timer;
  num_con_update_timer = 0;

  if (accept_incoming_regex != 0)
  {
    regfree(accept_incoming_regex);
    delete accept_incoming_regex;
    accept_incoming_regex = 0;
  }
  if (reject_incoming_regex != 0)
  {
    regfree(reject_incoming_regex);
    delete reject_incoming_regex;
    reject_incoming_regex = 0;
  }
  if (drop_incoming_regex != 0)
  {
    regfree(drop_incoming_regex);
    delete drop_incoming_regex;
    drop_incoming_regex = 0;
  }
  if (accept_outgoing_regex != 0)
  {
    regfree(accept_outgoing_regex);
    delete accept_outgoing_regex;
    accept_outgoing_regex = 0;
  }
  if (reject_outgoing_regex != 0)
  {
    regfree(reject_outgoing_regex);
    delete reject_outgoing_regex;
    reject_outgoing_regex = 0;
  }
  
  delete dir_refresh_timer;
  dir_refresh_timer = 0;
  Dispatcher::deleteInstance();
  delete dir;
  dir = 0;
  delete proxy;
  proxy = 0;
  delete cbc_timer;
  cbc_timer = 0;
  delete dbc_timer;
  dbc_timer = 0;
  state = STATE_NORMAL;
  delete autocon_timer;
  autocon_timer = 0;
  
  AudioSink::clearHandler();
  delete splitter;
  splitter = 0;
  delete listen_only_valve;
  listen_only_valve = 0;
  
  AudioSource::clearHandler();
  delete selector;
  selector = 0;
} /* ModuleEchoLink::moduleCleanup */


/*
 *----------------------------------------------------------------------------
 * Method:    activateInit
 * Purpose:   Called by the core system when this module is activated.
 * Input:     None
 * Output:    None
 * Author:    Tobias Blomberg / SM0SVX
 * Created:   2004-03-07
 * Remarks:   
 * Bugs:      
 *----------------------------------------------------------------------------
 */
void ModuleEchoLink::activateInit(void)
{
  updateEventVariables();
  state = STATE_NORMAL;
  listen_only_valve->setOpen(true);
} /* activateInit */


/*
 *----------------------------------------------------------------------------
 * Method:    deactivateCleanup
 * Purpose:   Called by the core system when this module is deactivated.
 * Input:     None
 * Output:    None
 * Author:    Tobias Blomberg / SM0SVX
 * Created:   2004-03-07
 * Remarks:   Do NOT call this function directly unless you really know what
 *    	      you are doing. Use Module::deactivate() instead.
 * Bugs:      
 *----------------------------------------------------------------------------
 */
void ModuleEchoLink::deactivateCleanup(void)
{
  vector<QsoImpl*> qsos_tmp(qsos);
  vector<QsoImpl*>::iterator it;
  for (it=qsos_tmp.begin(); it!=qsos_tmp.end(); ++it)
  {
    if ((*it)->currentState() != Qso::STATE_DISCONNECTED)
    {
      (*it)->disconnect();
    }
  }

  outgoing_con_pending.clear();

  remote_activation = false;
  delete cbc_timer;
  cbc_timer = 0;
  delete dbc_timer;
  dbc_timer = 0;
  state = STATE_NORMAL;
  listen_only_valve->setOpen(true);
} /* deactivateCleanup */


/*
 *----------------------------------------------------------------------------
 * Method:    dtmfDigitReceived
 * Purpose:   Called by the core system when a DTMF digit has been
 *    	      received.
 * Input:     digit   	- The DTMF digit received (0-9, A-D, *, #)
 *            duration	- The length in milliseconds of the received digit
 * Output:    Return true if the digit is handled or false if not
 * Author:    Tobias Blomberg / SM0SVX
 * Created:   2004-03-07
 * Remarks:   
 * Bugs:      
 *----------------------------------------------------------------------------
 */
#if 0
bool ModuleEchoLink::dtmfDigitReceived(char digit, int duration)
{
  //cout << "DTMF digit received in module " << name() << ": " << digit << endl;
  
  return false;
  
} /* dtmfDigitReceived */
#endif


/*
 *----------------------------------------------------------------------------
 * Method:    dtmfCmdReceived
 * Purpose:   Called by the core system when a DTMF command has been
 *    	      received. A DTMF command consists of a string of digits ended
 *    	      with a number sign (#). The number sign is not included in the
 *    	      command string.
 * Input:     cmd - The received command.
 * Output:    None
 * Author:    Tobias Blomberg / SM0SVX
 * Created:   2004-03-07
 * Remarks:   
 * Bugs:      
 *----------------------------------------------------------------------------
 */
void ModuleEchoLink::dtmfCmdReceived(const string& cmd)
{
  cout << "DTMF command received in module " << name() << ": " << cmd << endl;
  
  remote_activation = false;
  
  if (state == STATE_CONNECT_BY_CALL)
  {
    handleConnectByCall(cmd);
    return;
  }
  
  if (state == STATE_DISCONNECT_BY_CALL)
  {
    handleDisconnectByCall(cmd);
    return;
  }
  
  if (cmd.size() == 0)      	    // Disconnect node or deactivate module
  {
    if ((qsos.size() != 0) &&
      	(qsos.back()->currentState() != Qso::STATE_DISCONNECTED))
    {
      qsos.back()->disconnect();
    }
    else if (outgoing_con_pending.empty())
    {
      deactivateMe();
    }
  }
  /*
  else if (cmd[0] == '*')   // Connect by callsign
  {
    connectByCallsign(cmd);
  }
  */
  else if ((cmd.size() < 4) || (cmd[1] == '*'))  // Dispatch to command handling
  {
    handleCommand(cmd);
  }
  else
  {
    connectByNodeId(atoi(cmd.c_str()));
  }
} /* dtmfCmdReceived */


void ModuleEchoLink::dtmfCmdReceivedWhenIdle(const std::string &cmd)
{
  if (cmd == "2")   // Play own node id
  {
    stringstream ss;
    ss << "play_node_id ";
    const StationData *station = dir->findCall(dir->callsign());
    ss << (station ? station->id() : 0);
    processEvent(ss.str());
  }
  else
  {
    commandFailed(cmd);
  }
} /* dtmfCmdReceivedWhenIdle */


/*
 *----------------------------------------------------------------------------
 * Method:    squelchOpen
 * Purpose:   Called by the core system when activity is detected
 *    	      on the receiver.
 * Input:     is_open - true if the squelch is open or else false.
 * Output:    None
 * Author:    Tobias Blomberg / SM0SVX
 * Created:   2004-03-07
 * Remarks:   
 * Bugs:      
 *----------------------------------------------------------------------------
 */
void ModuleEchoLink::squelchOpen(bool is_open)
{
  //printf("RX squelch is %s...\n", is_open ? "open" : "closed");
  
  squelch_is_open = is_open;
  if (listen_only_valve->isOpen())
  {
    broadcastTalkerStatus();  
  }

  for (vector<QsoImpl*>::iterator it=qsos.begin(); it!=qsos.end(); ++it)
  {
    (*it)->squelchOpen(is_open);
  }
} /* squelchOpen */


/*
 *----------------------------------------------------------------------------
 * Method:    allMsgsWritten
 * Purpose:   Called by the core system when all audio messages queued
 *            for playing have been played.
 * Input:     None
 * Output:    None
 * Author:    Tobias Blomberg / SM0SVX
 * Created:   2004-05-22
 * Remarks:   
 * Bugs:      
 *----------------------------------------------------------------------------
 */
void ModuleEchoLink::allMsgsWritten(void)
{
  if (!outgoing_con_pending.empty())
  {
    vector<QsoImpl*>::iterator it;
    for (it=outgoing_con_pending.begin(); it!=outgoing_con_pending.end(); ++it)
    {
      (*it)->connect();
    }
    //outgoing_con_pending->connect();
    updateDescription();
    broadcastTalkerStatus();
    outgoing_con_pending.clear();
  }
} /* allMsgsWritten */


/*
 *----------------------------------------------------------------------------
 * Method:    reportState
 * Purpose:   Called by the core system when the state of the module should
 *    	      be reported.
 * Input:     None
 * Output:    None
 * Author:    Tobias Blomberg / SM0SVX
 * Created:   2005-02-12
 * Remarks:   FIXME: Is this function needed?? Status reports are handled in
 *    	      TCL only I think.
 * Bugs:      
 *----------------------------------------------------------------------------
 */
void ModuleEchoLink::reportState(void)
{
  stringstream ss;
  ss << "status_report " << numConnectedStations();
  processEvent(ss.str());
} /* reportState */


/*
 *----------------------------------------------------------------------------
 * Method:    onStatusChanged
 * Purpose:   Called by the EchoLink::Directory object when the status of
 *    	      the registration is changed in the directory server.
 * Input:     status  - The new status
 * Output:    None
 * Author:    Tobias Blomberg / SM0SVX
 * Created:   2004-03-07
 * Remarks:   
 * Bugs:      
 *----------------------------------------------------------------------------
 */
void ModuleEchoLink::onStatusChanged(StationData::Status status)
{
  cout << "EchoLink directory status changed to "
       << StationData::statusStr(status) << endl;
  
    // Get the directory list on first connection to the directory server
  if ((status == StationData::STAT_ONLINE) ||
      (status == StationData::STAT_BUSY))
  {
    if (dir_refresh_timer == 0)
    {
      getDirectoryList();
    }
  }
  else
  {
    delete dir_refresh_timer;
    dir_refresh_timer = 0;
  }
  
    // Update status at aprs.echolink.org
  if (LocationInfo::has_instance())
  {
    LocationInfo::instance()->updateDirectoryStatus(status);
  }
} /* onStatusChanged */


/*
 *----------------------------------------------------------------------------
 * Method:    onStationListUpdated
 * Purpose:   Called by the EchoLink::Directory object when the station list
 *    	      has been updated.
 * Input:     None
 * Output:    None
 * Author:    Tobias Blomberg / SM0SVX
 * Created:   2004-03-07
 * Remarks:   
 * Bugs:      
 *----------------------------------------------------------------------------
 */
void ModuleEchoLink::onStationListUpdated(void)
{
  if (pending_connect_id > 0)
  {
    const StationData *station = dir->findStation(pending_connect_id);
    if (station != 0)
    {
      createOutgoingConnection(*station);
    }
    else
    {
      cout << "The EchoLink ID " << pending_connect_id
      	   << " could not be found.\n";
      stringstream ss;
      ss << "station_id_not_found " << pending_connect_id;
      processEvent(ss.str());
    }
    pending_connect_id = -1;
  }
  
  if (dir->message() != last_message)
  {
    cout << "--- EchoLink directory server message: ---" << endl;
    cout << dir->message() << endl;
    last_message = dir->message();
  }
} /* onStationListUpdated */


/*
 *----------------------------------------------------------------------------
 * Method:    onError
 * Purpose:   Called by the EchoLink::Directory object when a communication
 *    	      error occurs.
 * Input:     msg - The error message
 * Output:    None
 * Author:    Tobias Blomberg / SM0SVX
 * Created:   2004-03-07
 * Remarks:   
 * Bugs:      
 *----------------------------------------------------------------------------
 */
void ModuleEchoLink::onError(const string& msg)
{
  cerr << "*** ERROR: " << msg << endl;
  
  if (pending_connect_id > 0)
  {
    stringstream ss;
    ss << "lookup_failed " << pending_connect_id;
    processEvent(ss.str());
  }
  
} /* onError */



/*
 *----------------------------------------------------------------------------
 * Method:    onIncomingConnection
 * Purpose:   Called by the EchoLink::Dispatcher object when a new remote
 *    	      connection is coming in.
 * Input:     callsign	- The callsign of the remote station
 *    	      name    	- The name of the remote station
 *            priv      - A private string for passing connection parameters
 * Output:    None
 * Author:    Tobias Blomberg / SM0SVX
 * Created:   2004-03-07
 * Remarks:   
 * Bugs:      
 *----------------------------------------------------------------------------
 */
void ModuleEchoLink::onIncomingConnection(const IpAddress& ip,
      	      	      	      	      	  const string& callsign,
      	      	      	      	      	  const string& name,
      	      	      	      	      	  const string& priv)
{
  cout << "Incoming EchoLink connection from " << callsign
       << " (" << name << ") at " << ip << "\n";
  
  if (regexec(drop_incoming_regex, callsign.c_str(), 0, 0, 0) == 0)
  {
    cerr << "*** WARNING: Dropping incoming connection due to configuration.\n";
    return;
  }
  
  if (qsos.size() >= max_connections)
  {
    cerr << "*** WARNING: Ignoring incoming connection (too many "
      	    "connections)\n";
    return;
  }
  
  const StationData *station;
  StationData tmp_stn_data;
  if (ip.isWithinSubet(allow_ip))
  {
    tmp_stn_data.setIp(ip);
    tmp_stn_data.setCallsign(callsign);
    station = &tmp_stn_data;
  }
  else
  {
      // Check if the incoming callsign is valid
    station = dir->findCall(callsign);
    if (station == 0)
    {
      getDirectoryList();
      return;
    }
  }
  
  if (station->ip() != ip)
  {
    cerr << "*** WARNING: Ignoring incoming connection from " << callsign
      	 << " since the IP address registered in the directory server "
	 << "(" << station->ip() << ") is not the same as the remote IP "
	 << "address (" << ip << ") of the incoming connection\n";
    return;
  }

    // Create a new Qso object to accept the connection
  QsoImpl *qso = new QsoImpl(*station, this);
  if (!qso->initOk())
  {
    delete qso;
    cerr << "*** ERROR: Creation of Qso object failed\n";
    return;
  }
  qsos.push_back(qso);
  updateEventVariables();
  qso->setRemoteCallsign(callsign);
  qso->setRemoteName(name);
  qso->setRemoteParams(priv);
  qso->setListenOnly(!listen_only_valve->isOpen());
  qso->stateChange.connect(mem_fun(*this, &ModuleEchoLink::onStateChange));
  qso->chatMsgReceived.connect(
          mem_fun(*this, &ModuleEchoLink::onChatMsgReceived));
  qso->isReceiving.connect(mem_fun(*this, &ModuleEchoLink::onIsReceiving));
  qso->audioReceivedRaw.connect(
      	  mem_fun(*this, &ModuleEchoLink::audioFromRemoteRaw));
  qso->destroyMe.connect(mem_fun(*this, &ModuleEchoLink::destroyQsoObject));

  splitter->addSink(qso);
  selector->addSource(qso);
  selector->enableAutoSelect(qso, 0);

  if (qsos.size() > max_qsos)
  {
    qso->reject(false);
    return;
  }
  
    // Check if it is a station that connects very often senselessly
  if ((num_con_max > 0) && !numConCheck(callsign))
  {
    qso->reject(false);
    return;
  }

  if ((regexec(reject_incoming_regex, callsign.c_str(), 0, 0, 0) == 0) ||
      (regexec(accept_incoming_regex, callsign.c_str(), 0, 0, 0) != 0))
  {
    qso->reject(true);
    return;
  }
  
  if (!isActive())
  {
    remote_activation = true;
  }
  
  if (!activateMe())
  {
    qso->reject(false);
    cerr << "*** WARNING: Could not accept incoming connection from "
      	 << callsign
	 << " since the frontend was busy doing something else.\n";
    return;
  }
  
  qso->accept();
  broadcastTalkerStatus();
  updateDescription();

  if (LocationInfo::has_instance())
  {
    list<string> call_list;
    listQsoCallsigns(call_list);
    
    LocationInfo::instance()->updateQsoStatus(2, callsign, name, call_list);
  }
  
  checkIdle();
  
} /* onIncomingConnection */


/*
 *----------------------------------------------------------------------------
 * Method:    onStateChange
 * Purpose:   Called by the EchoLink::QsoImpl object when a state change has
 *    	      occured on the connection.
 * Input:     qso     	- The QSO object
 *    	      qso_state - The new QSO connection state
 * Output:    None
 * Author:    Tobias Blomberg / SM0SVX
 * Created:   2006-03-12
 * Remarks:   
 * Bugs:      
 *----------------------------------------------------------------------------
 */
void ModuleEchoLink::onStateChange(QsoImpl *qso, Qso::State qso_state)
{
  switch (qso_state)
  {
    case Qso::STATE_DISCONNECTED:
    {
      vector<QsoImpl*>::iterator it = find(qsos.begin(), qsos.end(), qso);
      assert (it != qsos.end());
      qsos.erase(it);
      it=qsos.begin();
      qsos.insert(it,qso);
      updateEventVariables();
      
      if (!qso->connectionRejected())
      {
        last_disc_stn = qso->stationData();
      }
              
      if (remote_activation &&
      	  (qsos.back()->currentState() == Qso::STATE_DISCONNECTED))
      {
      	deactivateMe();
      }

      if (autocon_timer != 0)
      {
        autocon_timer->setTimeout(autocon_time);
      }

      broadcastTalkerStatus();
      updateDescription();
      break;
    }
    
    default:
      updateEventVariables();
      break;
  }  
} /* ModuleEchoLink::onStateChange */


/*
 *----------------------------------------------------------------------------
 * Method:    onChatMsgReceived
 * Purpose:   Called by the EchoLink::Qso object when a chat message has been
 *    	      received from the remote station.
 * Input:     qso - The QSO object
 *    	      msg - The received message
 * Output:    None
 * Author:    Tobias Blomberg / SM0SVX
 * Created:   2004-05-04
 * Remarks:   
 * Bugs:      
 *----------------------------------------------------------------------------
 */
void ModuleEchoLink::onChatMsgReceived(QsoImpl *qso, const string& msg)
{
  //cout << "--- EchoLink chat message received from " << qso->remoteCallsign()
  //     << " ---" << endl
  //     << msg << endl;
  
  vector<QsoImpl*>::iterator it;
  for (it=qsos.begin(); it!=qsos.end(); ++it)
  {
    if (*it != qso)
    {
      (*it)->sendChatData(msg);
    }
  }

<<<<<<< HEAD
=======
  // FIXME: This code has a security flaw. Incoming strings need to be
  // escaped.
#if 0
>>>>>>> c259585d
  stringstream ss;
  ss << "chat_received \"";
  ss << msg;
  ss << "\"";
  processEvent(ss.str());
<<<<<<< HEAD
=======
#endif
>>>>>>> c259585d
} /* onChatMsgReceived */


/*
 *----------------------------------------------------------------------------
 * Method:    onIsReceiving
 * Purpose:   Called by the EchoLink::Qso object to indicate whether the
 *    	      remote station is transmitting or not.
 * Input:     qso     	    - The QSO object
 *    	      is_receiving  - true=remote station is transmitting
 *    	      	      	      false=remote station is not transmitting
 * Output:    None
 * Author:    Tobias Blomberg / SM0SVX
 * Created:   2004-03-07
 * Remarks:   
 * Bugs:      
 *----------------------------------------------------------------------------
 */
void ModuleEchoLink::onIsReceiving(bool is_receiving, QsoImpl *qso)
{
  //cerr << qso->remoteCallsign() << ": EchoLink receiving: "
  //     << (is_receiving ? "TRUE" : "FALSE") << endl;
  
  stringstream ss;
  ss << "is_receiving " << (is_receiving ? "1" : "0");
  processEvent(ss.str());

  if ((talker == 0) && is_receiving)
  {
    talker = qso;
    broadcastTalkerStatus();
  }
  
  if (talker == qso)
  {
    if (!is_receiving)
    {
      talker = findFirstTalker();
      if (talker != 0)
      {
      	is_receiving = true;
      }
      broadcastTalkerStatus();
    }
  }
} /* onIsReceiving */


void ModuleEchoLink::destroyQsoObject(QsoImpl *qso)
{
  //cout << qso->remoteCallsign() << ": Destroying QSO object" << endl;
  string callsign = qso->remoteCallsign();

  splitter->removeSink(qso);
  selector->removeSource(qso);
      
  vector<QsoImpl*>::iterator it = find(qsos.begin(), qsos.end(), qso);
  assert (it != qsos.end());
  qsos.erase(it);

  updateEventVariables();
  delete qso;
  
  if (talker == qso)
  {
    talker = findFirstTalker();
  }

  it = find(outgoing_con_pending.begin(), outgoing_con_pending.end(), qso);
  if (it != outgoing_con_pending.end())
  {
    outgoing_con_pending.erase(it);
  }

  qso = 0;
  
  //broadcastTalkerStatus();
  //updateDescription();

  if (LocationInfo::has_instance())
  {
    list<string> call_list;
    listQsoCallsigns(call_list);
    
    LocationInfo::instance()->updateQsoStatus(0, callsign, "", call_list);
  }

  checkIdle();
  
} /* ModuleEchoLink::destroyQsoObject */


/*
 *----------------------------------------------------------------------------
 * Method:    getDirectoryList
 * Purpose:   Initiate the process of getting a directory list from the
 *    	      directory server. A timer is also setup to automatically
 *    	      refresh the directory listing.
 * Input:     timer - The timer instance (not used)
 * Output:    None
 * Author:    Tobias Blomberg / SM0SVX
 * Created:   2004-03-07
 * Remarks:   
 * Bugs:      
 *----------------------------------------------------------------------------
 */
void ModuleEchoLink::getDirectoryList(Timer *timer)
{
  delete dir_refresh_timer;
  dir_refresh_timer = 0;
  
  if ((dir->status() == StationData::STAT_ONLINE) ||
      (dir->status() == StationData::STAT_BUSY))
  {
    dir->getCalls();

    dir_refresh_timer = new Timer(600000);
    dir_refresh_timer->expired.connect(
      	    mem_fun(*this, &ModuleEchoLink::getDirectoryList));
  }
} /* ModuleEchoLink::getDirectoryList */


void ModuleEchoLink::createOutgoingConnection(const StationData &station)
{
  if (station.callsign() == mycall)
  {
    cerr << "Cannot connect to myself (" << mycall << "/" << station.id()
      	 << ")...\n";
    processEvent("self_connect");
    return;
  }

  if ((regexec(reject_outgoing_regex, station.callsign().c_str(),
	       0, 0, 0) == 0) ||
      (regexec(accept_outgoing_regex, station.callsign().c_str(),
	       0, 0, 0) != 0))
  {
    cerr << "Rejecting outgoing connection to " << station.callsign() << " ("
	 << station.id() << ")\n";
    stringstream ss;
    ss << "reject_outgoing_connection " << station.callsign();
    processEvent(ss.str());
    return;
  }

  if (qsos.size() >= max_qsos)
  {
    cerr << "Couldn't connect to " << station.callsign() << " due to the "
         << "number of active connections (" << qsos.size() << " > "
         << max_qsos << ")" << endl;
    processEvent("no_more_connections_allowed");
    return;
  }

  cout << "Connecting to " << station.callsign() << " (" << station.id()
       << ")\n";
  
  QsoImpl *qso = 0;
  
  vector<QsoImpl*>::iterator it;
  for (it=qsos.begin(); it!=qsos.end(); ++it)
  {
    if ((*it)->remoteCallsign() == station.callsign())
    {
      if ((*it)->currentState() != Qso::STATE_DISCONNECTED)
      {
	cerr << "*** WARNING: Already connected to " << station.callsign()
      	     << ". Ignoring connect request.\n";
	stringstream ss;
	ss << "already_connected_to " << station.callsign();
	processEvent(ss.str());
	return;
      }
      qsos.erase(it);
      qso = *it;
      qsos.push_back(qso);
      break;
    }
  }

  if (qso == 0)
  {
    qso = new QsoImpl(station, this);
    if (!qso->initOk())
    {
      delete qso;
      cerr << "*** ERROR: Creation of Qso failed\n";
      processEvent("internal_error");
      return;
    }
    qsos.push_back(qso);
    updateEventVariables();    
    qso->setRemoteCallsign(station.callsign());
    qso->setListenOnly(!listen_only_valve->isOpen());
    qso->stateChange.connect(mem_fun(*this, &ModuleEchoLink::onStateChange));
    qso->chatMsgReceived.connect(
        mem_fun(*this, &ModuleEchoLink::onChatMsgReceived));
    qso->isReceiving.connect(mem_fun(*this, &ModuleEchoLink::onIsReceiving));
    qso->audioReceivedRaw.connect(
      	    mem_fun(*this, &ModuleEchoLink::audioFromRemoteRaw));
    qso->destroyMe.connect(mem_fun(*this, &ModuleEchoLink::destroyQsoObject));

    splitter->addSink(qso);
    selector->addSource(qso);
    selector->enableAutoSelect(qso, 0);
  }
    
  stringstream ss;
  ss << "connecting_to " << qso->remoteCallsign();
  processEvent(ss.str());
  outgoing_con_pending.push_back(qso);
  
  if (LocationInfo::has_instance())
  {
    stringstream info;
    info << station.id();

    list<string> call_list;
    listQsoCallsigns(call_list);

    LocationInfo::instance()->updateQsoStatus(1, station.callsign(),
                                              info.str(), call_list);
  }
    
  checkIdle();
  
} /* ModuleEchoLink::createOutgoingConnection */


void ModuleEchoLink::audioFromRemoteRaw(Qso::RawPacket *packet,
      	QsoImpl *qso)
{
  if (!listen_only_valve->isOpen())
  {
    return;
  }

  if ((qso == talker) && !squelch_is_open)
  {
    vector<QsoImpl*>::iterator it;
    for (it=qsos.begin(); it!=qsos.end(); ++it)
    {
      if (*it != qso)
      {
	(*it)->sendAudioRaw(packet);
      }
    }
  }
} /* ModuleEchoLink::audioFromRemoteRaw */


QsoImpl *ModuleEchoLink::findFirstTalker(void) const
{
  vector<QsoImpl*>::const_iterator it;
  for (it=qsos.begin(); it!=qsos.end(); ++it)
  {
    if ((*it)->receivingAudio())
    {
      return *it;
    }
  }
  
  return 0;
  
} /* ModuleEchoLink::findFirstTalker */


void ModuleEchoLink::broadcastTalkerStatus(void)
{
  if (max_qsos < 2)
  {
    return;
  }
  
  stringstream msg;
  msg << "SvxLink " << SVXLINK_VERSION << " - " << mycall
      << " (" << numConnectedStations() << ")\n\n";

  if (squelch_is_open && listen_only_valve->isOpen())
  {
    msg << "> " << mycall << "         " << sysop_name << "\n\n";
  }
  else
  {
    if (talker != 0)
    {
      msg << "> " << talker->remoteCallsign() << "         "
      	  << talker->remoteName() << "\n\n";
    }
    msg << mycall << "         ";
    if (!listen_only_valve->isOpen())
    {
      msg << "[listen only] ";
    }
    msg << sysop_name << "\n";
  }
  
  vector<QsoImpl*>::const_iterator it;
  for (it=qsos.begin(); it!=qsos.end(); ++it)
  {
    if ((*it)->currentState() == Qso::STATE_DISCONNECTED)
    {
      continue;
    }
    if ((*it != talker) || squelch_is_open)
    {
      msg << (*it)->remoteCallsign() << "         "
      	  << (*it)->remoteName() << "\n";
    }
  }
  
  for (it=qsos.begin(); it!=qsos.end(); ++it)
  {
    (*it)->sendInfoData(msg.str());
  }
  
} /* ModuleEchoLink::broadcastTalkerStatus */


void ModuleEchoLink::updateDescription(void)
{
  if (max_qsos < 2)
  {
    return;
  }
  
  string desc(location);
  if (numConnectedStations() > 0)
  {
    stringstream sstr;
    sstr << " (" << numConnectedStations() << ")";
    desc.resize(Directory::MAX_DESCRIPTION_SIZE - sstr.str().size(), ' ');
    desc += sstr.str();
  }
    
  dir->setDescription(desc);
  dir->refreshRegistration();
  
} /* ModuleEchoLink::updateDescription */


void ModuleEchoLink::updateEventVariables(void)
{
  stringstream ss;
  ss << numConnectedStations();
  string var_name(name());
  var_name +=  "::num_connected_stations";
  setEventVariable(var_name, ss.str());
} /* ModuleEchoLink::updateEventVariables */


void ModuleEchoLink::connectByCallsign(string cmd)
{
  stringstream ss;

  if (cmd.length() < 5)
  {
    ss << "cbc_too_short_cmd " << cmd;
    processEvent(ss.str());
    return;
  }

  string code;
  bool exact;
  if (cmd[cmd.size()-1] == '*')
  {
    code = cmd.substr(2, cmd.size() - 3);
    exact = false;
  }
  else
  {
    code = cmd.substr(2);
    exact = true;
  }

  cout << "Looking up callsign code: " << code << " "
       << (exact ? "(exact match)" : "(wildcard match)") << endl;
  dir->findStationsByCode(cbc_stns, code, exact);
  cout << "Found " << cbc_stns.size() << " stations:\n";
  StnList::const_iterator it;
  int cnt = 0;
  for (it = cbc_stns.begin(); it != cbc_stns.end(); ++it)
  {
    cout << *it << endl;
    if (++cnt >= 9)
    {
      break;
    }
  }

  if (cbc_stns.size() == 0)
  {
    ss << "cbc_no_match " << code;
    processEvent(ss.str());
    return;
  }

  if (cbc_stns.size() > 9)
  {
    cout << "Too many matches. The search must be narrowed down.\n";
    processEvent("cbc_too_many_matches");
    return;
  }

  ss << "cbc_list [list";
  for (it = cbc_stns.begin(); it != cbc_stns.end(); ++it)
  {
    ss << " " << (*it).callsign();
  }
  ss << "]";
  processEvent(ss.str());
  state = STATE_CONNECT_BY_CALL;
  delete cbc_timer;
  cbc_timer = new Timer(60000);
  cbc_timer->expired.connect(mem_fun(*this, &ModuleEchoLink::cbcTimeout));

} /* ModuleEchoLink::connectByCallsign */


void ModuleEchoLink::handleConnectByCall(const string& cmd)
{
  if (cmd.empty())
  {
    processEvent("cbc_aborted");
    cbc_stns.clear();
    delete cbc_timer;
    cbc_timer = 0;
    state = STATE_NORMAL;
    return;
  }
  
  unsigned idx = static_cast<unsigned>(atoi(cmd.c_str()));
  stringstream ss;

  if (idx == 0)
  {
    ss << "cbc_list [list";
    StnList::const_iterator it;
    for (it = cbc_stns.begin(); it != cbc_stns.end(); ++it)
    {
      ss << " " << (*it).callsign();
    }
    ss << "]";
    processEvent(ss.str());
    cbc_timer->reset();
    return;
  }

  if (idx > cbc_stns.size())
  {
    ss << "cbc_index_out_of_range " << idx;
    processEvent(ss.str());
    cbc_timer->reset();
    return;
  }

  createOutgoingConnection(cbc_stns[idx-1]);
  cbc_stns.clear();
  delete cbc_timer;
  cbc_timer = 0;
  state = STATE_NORMAL;
} /* ModuleEchoLink::handleConnectByCall  */


void ModuleEchoLink::cbcTimeout(Timer *t)
{
  delete cbc_timer;
  cbc_timer = 0;
  cbc_stns.clear();
  state = STATE_NORMAL;
  cout << "Connect by call command timeout\n";
  processEvent("cbc_timeout");
} /* ModuleEchoLink::cbcTimeout  */


void ModuleEchoLink::disconnectByCallsign(const string &cmd)
{
  if ((cmd.size() != 1) || qsos.empty())
  {
    commandFailed(cmd);
    return;
  }

  stringstream ss;
  ss << "dbc_list [list";
  vector<QsoImpl*>::iterator it;
  for (it=qsos.begin(); it!=qsos.end(); ++it)
  {
    if ((*it)->currentState() != Qso::STATE_DISCONNECTED)
    {
    	ss << " " << (*it)->remoteCallsign();
    }
  }
  ss << "]";
  processEvent(ss.str());
  state = STATE_DISCONNECT_BY_CALL;
  delete dbc_timer;
  dbc_timer = new Timer(60000);
  dbc_timer->expired.connect(mem_fun(*this, &ModuleEchoLink::dbcTimeout));
} /* ModuleEchoLink::disconnectByCallsign  */


void ModuleEchoLink::handleDisconnectByCall(const string& cmd)
{
  if (cmd.empty())
  {
    processEvent("dbc_aborted");
    delete dbc_timer;
    dbc_timer = 0;
    state = STATE_NORMAL;
    return;
  }
  
  unsigned idx = static_cast<unsigned>(atoi(cmd.c_str()));
  stringstream ss;

  if (idx == 0)
  {
    ss << "dbc_list [list";
    vector<QsoImpl*>::const_iterator it;
    for (it = qsos.begin(); it != qsos.end(); ++it)
    {
      ss << " " << (*it)->remoteCallsign();
    }
    ss << "]";
    processEvent(ss.str());
    dbc_timer->reset();
    return;
  }

  if (idx > qsos.size())
  {
    ss << "dbc_index_out_of_range " << idx;
    processEvent(ss.str());
    dbc_timer->reset();
    return;
  }

  qsos[idx-1]->disconnect();
  delete dbc_timer;
  dbc_timer = 0;
  state = STATE_NORMAL;

} /* ModuleEchoLink::handleDisconnectByCall  */


void ModuleEchoLink::dbcTimeout(Timer *t)
{
  delete dbc_timer;
  dbc_timer = 0;
  state = STATE_NORMAL;
  cout << "Disconnect by call command timeout\n";
  processEvent("dbc_timeout");
} /* ModuleEchoLink::dbcTimeout  */


int ModuleEchoLink::numConnectedStations(void)
{
  int cnt = 0;
  vector<QsoImpl*>::iterator it;
  for (it=qsos.begin(); it!=qsos.end(); ++it)
  {
    if ((*it)->currentState() != Qso::STATE_DISCONNECTED)
    {
      ++cnt;
    }
  }
  
  return cnt;
  
} /* ModuleEchoLink::numConnectedStations */


int ModuleEchoLink::listQsoCallsigns(list<string>& call_list)
{
  call_list.clear();
  vector<QsoImpl*>::iterator it;
  for (it=qsos.begin(); it!=qsos.end(); ++it)
  {
    call_list.push_back((*it)->remoteCallsign());
  }
  
  return call_list.size();
  
} /* ModuleEchoLink::listQsoCallsigns */


void ModuleEchoLink::handleCommand(const string& cmd)
{
  if (cmd[0] == '0')	    // Help
  {
    playHelpMsg();
  }
  else if (cmd[0] == '1')   // Connection status
  {
    if (cmd.size() != 1)
    {
      commandFailed(cmd);
      return;
    }
    
    stringstream ss;
    ss << "list_connected_stations [list";
    vector<QsoImpl*>::iterator it;
    for (it=qsos.begin(); it!=qsos.end(); ++it)
    {
      if ((*it)->currentState() != Qso::STATE_DISCONNECTED)
      {
      	ss << " " << (*it)->remoteCallsign();
      }
    }
    ss << "]";
    processEvent(ss.str());
  }
  else if (cmd[0] == '2')   // Play own node id
  {
    if (cmd.size() != 1)
    {
      commandFailed(cmd);
      return;
    }
    
    stringstream ss;
    ss << "play_node_id ";
    const StationData *station = dir->findCall(dir->callsign());
    ss << (station ? station->id() : 0);
    processEvent(ss.str());
  }
  else if (cmd[0] == '3')   // Random connect
  {
    stringstream ss;
    
    if (cmd.size() != 2)
    {
      commandFailed(cmd);
      return;
    }
    
    vector<StationData> nodes;
    
    if (cmd[1] == '1')	// Random connect to link or repeater
    {
      const list<StationData>& links = dir->links();
      const list<StationData>& repeaters = dir->repeaters();
      list<StationData>::const_iterator it;
      for (it=links.begin(); it!=links.end(); it++)
      {
	nodes.push_back(*it);
      }
      for (it=repeaters.begin(); it!=repeaters.end(); it++)
      {
	nodes.push_back(*it);
      }
    }
    else if (cmd[1] == '2') // Random connect to conference
    {
      const list<StationData>& conferences = dir->conferences();
      list<StationData>::const_iterator it;
      for (it=conferences.begin(); it!=conferences.end(); it++)
      {
	nodes.push_back(*it);
      }
    }
    else
    {
      commandFailed(cmd);
      return;
    }

    double count = nodes.size();
    if (count > 0)
    {
      srand(time(NULL));
      size_t random_idx = (size_t)(count * ((double)rand() / (1.0 + RAND_MAX)));
      StationData station = nodes[random_idx];
      
      cout << "Creating random connection to node:\n";
      cout << station << endl;
      
      createOutgoingConnection(station);
    }
    else
    {
      commandFailed(cmd);
      return;
    }
  }
  else if (cmd[0] == '4')   // Reconnect to the last disconnected station
  {
    if ((cmd.size() != 1) || last_disc_stn.callsign().empty())
    {
      commandFailed(cmd);
      return;
    }
    
    cout << "Trying to reconnect to " << last_disc_stn.callsign() << endl;
    connectByNodeId(last_disc_stn.id());
  }
  else if (cmd[0] == '5')   // Listen only
  {
    if (cmd.size() < 2)
    {
      commandFailed(cmd);
      return;
    }
    
    bool activate = (cmd[1] != '0');
    
    vector<QsoImpl*>::iterator it;
    for (it=qsos.begin(); it!=qsos.end(); ++it)
    {
      (*it)->setListenOnly(activate);
    }

    stringstream ss;
    ss << "listen_only " << (!listen_only_valve->isOpen() ? "1 " : "0 ")
       << (activate ? "1" : "0");
    processEvent(ss.str());
    
    listen_only_valve->setOpen(!activate);
  }
  else if (cmd[0] == '6')   // Connect by callsign
  {
    connectByCallsign(cmd);
  }
  else if (cmd[0] == '7')   // Disconnect by callsign
  {
    disconnectByCallsign(cmd);
  }
  else
  {
    stringstream ss;
    ss << "unknown_command " << cmd;
    processEvent(ss.str());
  }

} /* ModuleEchoLink::handleCommand */


void ModuleEchoLink::commandFailed(const string& cmd)
{
  stringstream ss;
  ss << "command_failed " << cmd;
  processEvent(ss.str());
} /* ModuleEchoLink::commandFailed */


void ModuleEchoLink::connectByNodeId(int node_id)
{
  if ((dir->status() == StationData::STAT_OFFLINE) ||
      (dir->status() == StationData::STAT_UNKNOWN))
  {
    cout << "*** ERROR: Directory server offline (status="
         << dir->statusStr() << "). Can't create outgoing connection.\n";
    processEvent("directory_server_offline");
    return;
  }
  
  const StationData *station = dir->findStation(node_id);
  if (station != 0)
  {
    createOutgoingConnection(*station);
  }
  else
  {
    cout << "EchoLink ID " << node_id << " is not in the list. "
            "Refreshing the list...\n";
    getDirectoryList();
    pending_connect_id = node_id;
  }
} /* ModuleEchoLink::connectByNodeId */


void ModuleEchoLink::checkIdle(void)
{
  setIdle(qsos.empty() &&
      	  logicIsIdle() &&
	  (state == STATE_NORMAL));
} /* ModuleEchoLink::checkIdle */


/*
 *----------------------------------------------------------------------------
 * Method:    checkAutoCon
 * Purpose:   Initiate the process of connecting to autocon_echolink_id
 * Input:     timer - the timer instance (not used)
 * Output:    None
 * Author:    Robbie De Lise / ON4SAX
 * Created:   2010-07-30
 * Remarks:
 * Bugs:
 *----------------------------------------------------------------------------
 */
void ModuleEchoLink::checkAutoCon(Timer *) 
{
    // Only try to activate the link if we are online and not
    // currently connected to any station. A connection will only be attempted
    // if module activation is successful.
  if ((dir->status() == StationData::STAT_ONLINE)
      && (numConnectedStations() == 0)
      && activateMe())
  {
    cout << "ModuleEchoLink: Trying autoconnect to "
         << autocon_echolink_id << "\n";
    connectByNodeId(autocon_echolink_id);
  }
} /* ModuleEchoLink::checkAutoCon */


bool ModuleEchoLink::numConCheck(const std::string &callsign)
{
    // Get current time
  struct timeval con_time;
  gettimeofday(&con_time, NULL);

    // Refresh connect watch list
  numConUpdate();

  NumConMap::iterator cit = num_con_map.find(callsign);
  if (cit != num_con_map.end())
  {
      // Get an alias (reference) to the callsign and NumConStn objects
    const string &t_callsign = (*cit).first;
    NumConStn &stn = (*cit).second;

      // Calculate time difference from last connection
    struct timeval diff_tv;
    timersub(&con_time, &stn.last_con, &diff_tv);

      // Bug in Win-Echolink? Number of connect requests up to 5/sec
      // do not count stations if it's requesting 3-5/seconds
    if (diff_tv.tv_sec > 3)
    {
      ++stn.num_con;
      stn.last_con = con_time;
      cout << "### Station " << t_callsign << ", count " << stn.num_con << " of "
           << num_con_max << " possible number of connects" << endl;
    }

      // Number of connects are too high
    if (stn.num_con > num_con_max)
    {
      time_t next = con_time.tv_sec + num_con_block_time;
      char time_str[64];
      strftime(time_str, sizeof(time_str), "%c", localtime(&next));
      cerr << "*** WARNING: Ingnoring incoming connection because "
           << "the station (" << callsign << ") has connected " 
           << "to often (" << stn.num_con << " times). " 
           << "Next connect is possible after " << time_str << ".\n";
      return false;
    }
  }
  else
  {
      // Insert initial entry on first connect
    cout << "### Register incoming station, count 1 of " << num_con_max
         << " possible number of connects" << endl;
    num_con_map.insert(make_pair(callsign, NumConStn(1, con_time)));
  }

  return true;

} /* ModuleEchoLink::numConCheck */


void ModuleEchoLink::numConUpdate(void)
{
    // Get current time
  struct timeval now;
  gettimeofday(&now, NULL);

  NumConMap::iterator cit = num_con_map.begin();
  while (cit != num_con_map.end())
  {
      // Get an alias (reference) to the callsign and NumConStn objects
    const string &t_callsign = (*cit).first;
    const NumConStn &stn = (*cit).second;

    struct timeval remove_at = stn.last_con;
    if (stn.num_con > num_con_max)
    {
      remove_at.tv_sec += num_con_block_time;
    }
    else
    {
      remove_at.tv_sec += num_con_ttl;
    }

      // If the entry have timed out, delete it
    if (timercmp(&remove_at, &now, <))
    {
      cout << "### Delete " << t_callsign << " from watchlist" << endl;
      num_con_map.erase(cit++);
    }
    else
    {
      if (stn.num_con > num_con_max)
      {
        cout << "### " << t_callsign << " is blocked" << endl;
      }
      ++cit;
    }
  }

  num_con_update_timer->reset();

} /* ModuleEchoLink::numConUpdate */



/*
 * This file has not been truncated
 */<|MERGE_RESOLUTION|>--- conflicted
+++ resolved
@@ -1136,21 +1136,15 @@
     }
   }
 
-<<<<<<< HEAD
-=======
   // FIXME: This code has a security flaw. Incoming strings need to be
   // escaped.
 #if 0
->>>>>>> c259585d
   stringstream ss;
   ss << "chat_received \"";
   ss << msg;
   ss << "\"";
   processEvent(ss.str());
-<<<<<<< HEAD
-=======
 #endif
->>>>>>> c259585d
 } /* onChatMsgReceived */
 
 
