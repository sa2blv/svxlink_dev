/**
@file	 SigLevDet.cpp
@brief   The base class for a signal level detector
@author  Tobias Blomberg / SM0SVX
@date	 2014-07-17

\verbatim
SvxLink - A Multi Purpose Voice Services System for Ham Radio Use
Copyright (C) 2003-2014 Tobias Blomberg / SM0SVX

This program is free software; you can redistribute it and/or modify
it under the terms of the GNU General Public License as published by
the Free Software Foundation; either version 2 of the License, or
(at your option) any later version.

This program is distributed in the hope that it will be useful,
but WITHOUT ANY WARRANTY; without even the implied warranty of
MERCHANTABILITY or FITNESS FOR A PARTICULAR PURPOSE.  See the
GNU General Public License for more details.

You should have received a copy of the GNU General Public License
along with this program; if not, write to the Free Software
Foundation, Inc., 59 Temple Place, Suite 330, Boston, MA  02111-1307  USA
\endverbatim
*/



/****************************************************************************
 *
 * System Includes
 *
 ****************************************************************************/

#include <iostream>


/****************************************************************************
 *
 * Project Includes
 *
 ****************************************************************************/

#include <AsyncConfig.h>


/****************************************************************************
 *
 * Local Includes
 *
 ****************************************************************************/

#include "Rx.h"
#include "SigLevDet.h"
#include "SigLevDetNoise.h"
#include "SigLevDetTone.h"
#include "SigLevDetDdr.h"
<<<<<<< HEAD
#include "SigLevDetAfsk.h"
=======
#include "SigLevDetSim.h"
>>>>>>> 546b0993



/****************************************************************************
 *
 * Namespaces to use
 *
 ****************************************************************************/

using namespace std;
using namespace Async;



/****************************************************************************
 *
 * Defines & typedefs
 *
 ****************************************************************************/



/****************************************************************************
 *
 * Local class definitions
 *
 ****************************************************************************/

namespace {
  /**
   * @brief A dummy signal level detector which always return 0 siglev
   */
  class SigLevDetNone : public SigLevDet
  {
    public:
      struct Factory : public SigLevDetFactory<SigLevDetNone>
      {
        Factory(void) : SigLevDetFactory<SigLevDetNone>("NONE") {}
      };

    virtual void setContinuousUpdateInterval(int interval_ms) {}
    virtual void setIntegrationTime(int time_ms) {}
    virtual float lastSiglev(void) const { return 0; }
    virtual float siglevIntegrated(void) const { return 0; }
    virtual void reset(void) {}
    virtual int writeSamples(const float *samples, int count) { return count; }
    virtual void flushSamples(void) {}
  };
};


/****************************************************************************
 *
 * Prototypes
 *
 ****************************************************************************/



/****************************************************************************
 *
 * Exported Global Variables
 *
 ****************************************************************************/




/****************************************************************************
 *
 * Local Global Variables
 *
 ****************************************************************************/



/****************************************************************************
 *
 * Public member functions
 *
 ****************************************************************************/

SigLevDet *SigLevDetFactoryBase::createNamedSigLevDet(Config& cfg,
                                                      const string& name)
{
  SigLevDetNone::Factory none_siglev_factory;
  SigLevDetNoise::Factory noise_siglev_factory;
  SigLevDetTone::Factory tone_siglev_factory;
  SigLevDetDdr::Factory ddr_siglev_factory;
<<<<<<< HEAD
  SigLevDetAfsk::Factory afsk_siglev_factory;
=======
  SigLevDetSim::Factory sim_siglev_factory;
>>>>>>> 546b0993
  
  string det_name;
  if (!cfg.getValue(name, "SIGLEV_DET", det_name) || det_name.empty())
  {
    det_name = "NOISE";
  }

  SigLevDet *det = createNamedObject(det_name);
  if (det == 0)
  {
    cerr << "*** ERROR: Unknown SIGLEV_DET \"" << det_name
         << "\" specified for receiver " << name << ". Legal values are: "
         << validFactories() << endl;
  }
  
  return det;
} /* SigLevDetFactoryBase::createNamedSigLevDet */


SigLevDet::SigLevDet(void)
  : last_rx_id(Rx::ID_UNKNOWN)
{
  
} /* SigLevDet::SigLevDet */


#if 0
SigLevDet::~SigLevDet(void)
{
  
} /* SigLevDet::~SigLevDet */
#endif


bool SigLevDet::initialize(Async::Config &cfg, const std::string& name,
                           int sample_rate)
{
  if (cfg.getValue(name, "RX_ID", last_rx_id))
  {
    force_rx_id = true;
  }
  return true;
}



/****************************************************************************
 *
 * Protected member functions
 *
 ****************************************************************************/

void SigLevDet::updateRxId(char rx_id)
{
  if (!force_rx_id)
  {
    last_rx_id = rx_id;
  }
} /* SigLevDet::updateRxId */



/****************************************************************************
 *
 * Private member functions
 *
 ****************************************************************************/



/*
 * This file has not been truncated
 */
<|MERGE_RESOLUTION|>--- conflicted
+++ resolved
@@ -55,11 +55,8 @@
 #include "SigLevDetNoise.h"
 #include "SigLevDetTone.h"
 #include "SigLevDetDdr.h"
-<<<<<<< HEAD
+#include "SigLevDetSim.h"
 #include "SigLevDetAfsk.h"
-=======
-#include "SigLevDetSim.h"
->>>>>>> 546b0993
 
 
 
@@ -149,11 +146,8 @@
   SigLevDetNoise::Factory noise_siglev_factory;
   SigLevDetTone::Factory tone_siglev_factory;
   SigLevDetDdr::Factory ddr_siglev_factory;
-<<<<<<< HEAD
+  SigLevDetSim::Factory sim_siglev_factory;
   SigLevDetAfsk::Factory afsk_siglev_factory;
-=======
-  SigLevDetSim::Factory sim_siglev_factory;
->>>>>>> 546b0993
   
   string det_name;
   if (!cfg.getValue(name, "SIGLEV_DET", det_name) || det_name.empty())
