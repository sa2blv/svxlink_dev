/**
@file	 MultiTx.h
@brief   Make it possible to use multiple transmitters for one logic
@author  Tobias Blomberg / SM0SVX
@date	 2008-07-08

\verbatim
SvxLink - A Multi Purpose Voice Services System for Ham Radio Use
Copyright (C) 2003-2015 Tobias Blomberg / SM0SVX

This program is free software; you can redistribute it and/or modify
it under the terms of the GNU General Public License as published by
the Free Software Foundation; either version 2 of the License, or
(at your option) any later version.

This program is distributed in the hope that it will be useful,
but WITHOUT ANY WARRANTY; without even the implied warranty of
MERCHANTABILITY or FITNESS FOR A PARTICULAR PURPOSE.  See the
GNU General Public License for more details.

You should have received a copy of the GNU General Public License
along with this program; if not, write to the Free Software
Foundation, Inc., 59 Temple Place, Suite 330, Boston, MA  02111-1307  USA
\endverbatim
*/

#ifndef MULTI_TX_INCLUDED
#define MULTI_TX_INCLUDED


/****************************************************************************
 *
 * System Includes
 *
 ****************************************************************************/

#include <string>
#include <list>


/****************************************************************************
 *
 * Project Includes
 *
 ****************************************************************************/

#include <AsyncTimer.h>


/****************************************************************************
 *
 * Local Includes
 *
 ****************************************************************************/

#include "Tx.h"



/****************************************************************************
 *
 * Forward declarations
 *
 ****************************************************************************/

namespace Async
{
  class Config;
  class AudioSplitter;
};



/****************************************************************************
 *
 * Namespace
 *
 ****************************************************************************/

//namespace MyNameSpace
//{


/****************************************************************************
 *
 * Forward declarations of classes inside of the declared namespace
 *
 ****************************************************************************/

  

/****************************************************************************
 *
 * Defines & typedefs
 *
 ****************************************************************************/



/****************************************************************************
 *
 * Exported Global Variables
 *
 ****************************************************************************/



/****************************************************************************
 *
 * Class definitions
 *
 ****************************************************************************/

/**
@brief	Make it possible to use multiple transmitters for one logic
@author Tobias Blomberg / SM0SVX
@date   2008-07-08

This class make it possible to configure multiple transmitters for one logic.
*/
class MultiTx : public Tx
{
  public:
    /**
     * @brief 	Default constuctor
     */
    MultiTx(Async::Config& cfg, const std::string& name);
  
    /**
     * @brief 	Destructor
     */
    ~MultiTx(void);
  
    /**
     * @brief 	Initialize the transmitter object
     * @return 	Return \em true on success, or \em false on failure
     */
    virtual bool initialize(void);
  
    /**
     * @brief 	Set the transmit control mode
     * @param 	mode The mode to use to set the transmitter on or off.
     *
     * Use this function to turn the transmitter on (TX_ON) or off (TX__OFF).
     * There is also a third mode (TX_AUTO) that will automatically turn the
     * transmitter on when there is audio to transmit.
     */
    virtual void setTxCtrlMode(TxCtrlMode mode);
    
    /**
     * @brief 	Check if the transmitter is transmitting
     * @return	Return \em true if transmitting or else \em false
     */
    //virtual bool isTransmitting(void) const;
    
    /**
     * @brief 	Enable/disable CTCSS on TX
     * @param 	enable	Set to \em true to enable or \em false to disable CTCSS
     */
    virtual void enableCtcss(bool enable);
    
    /**
     * @brief 	Send a string of DTMF digits
     * @param 	digits	The digits to send
     * @param   duration The tone duration in milliseconds
     */
    virtual void sendDtmf(const std::string& digits, unsigned duration);
    
    /**
     * @brief   Set the signal level value that should be transmitted
     * @param   siglev The signal level to transmit
     * @param   rx_id  The id of the receiver that received the signal
     *
     * This function does not set the output power of the transmitter but
     * instead sets a signal level value that is transmitted with the
     * transmission if the specific Tx object supports it. This can be used
     * on a link transmitter to transport signal level measurements to the
     * link receiver.
     */
    virtual void setTransmittedSignalStrength(char rx_id, float siglev);

    /**
     * @brief 	Send a data frame
     * @param 	msg The frame data
     */
    virtual void sendData(const std::vector<uint8_t> &msg);
    
  protected:
    
  private:
    Async::Config     	  &cfg;
    std::list<Tx *>   	  txs;
    Async::AudioSplitter  *splitter;
    Async::Timer          m_tx_state_delay_timer;
    
    MultiTx(const MultiTx&);
    MultiTx& operator=(const MultiTx&);
    void onTransmitterStateChange(void);
<<<<<<< HEAD
=======
    void txStateDelayExpired(void);
>>>>>>> de572b56
    
};  /* class MultiTx */


//} /* namespace */

#endif /* MULTI_TX_INCLUDED */



/*
 * This file has not been truncated
 */
<|MERGE_RESOLUTION|>--- conflicted
+++ resolved
@@ -196,10 +196,7 @@
     MultiTx(const MultiTx&);
     MultiTx& operator=(const MultiTx&);
     void onTransmitterStateChange(void);
-<<<<<<< HEAD
-=======
     void txStateDelayExpired(void);
->>>>>>> de572b56
     
 };  /* class MultiTx */
 
