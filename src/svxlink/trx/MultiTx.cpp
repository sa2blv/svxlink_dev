/**
@file	 MultiTx.cpp
@brief   Make it possible to use multiple transmitters for one logic
@author  Tobias Blomberg / SM0SVX
@date	 2008-07-08

\verbatim
SvxLink - A Multi Purpose Voice Services System for Ham Radio Use
Copyright (C) 2003-2018 Tobias Blomberg / SM0SVX

This program is free software; you can redistribute it and/or modify
it under the terms of the GNU General Public License as published by
the Free Software Foundation; either version 2 of the License, or
(at your option) any later version.

This program is distributed in the hope that it will be useful,
but WITHOUT ANY WARRANTY; without even the implied warranty of
MERCHANTABILITY or FITNESS FOR A PARTICULAR PURPOSE.  See the
GNU General Public License for more details.

You should have received a copy of the GNU General Public License
along with this program; if not, write to the Free Software
Foundation, Inc., 59 Temple Place, Suite 330, Boston, MA  02111-1307  USA
\endverbatim
*/



/****************************************************************************
 *
 * System Includes
 *
 ****************************************************************************/

#include <iostream>
#include <algorithm>


/****************************************************************************
 *
 * Project Includes
 *
 ****************************************************************************/

#include <AsyncAudioSplitter.h>
#include <json/json.h>



/****************************************************************************
 *
 * Local Includes
 *
 ****************************************************************************/

#include "MultiTx.h"



/****************************************************************************
 *
 * Namespaces to use
 *
 ****************************************************************************/

using namespace std;
using namespace Async;



/****************************************************************************
 *
 * Defines & typedefs
 *
 ****************************************************************************/



/****************************************************************************
 *
 * Local class definitions
 *
 ****************************************************************************/



/****************************************************************************
 *
 * Prototypes
 *
 ****************************************************************************/



/****************************************************************************
 *
 * Exported Global Variables
 *
 ****************************************************************************/




/****************************************************************************
 *
 * Local Global Variables
 *
 ****************************************************************************/



/****************************************************************************
 *
 * Public member functions
 *
 ****************************************************************************/

MultiTx::MultiTx(Config& cfg, const string& name)
<<<<<<< HEAD
  : Tx(name), cfg(cfg), splitter(0)
=======
  : Tx(name), cfg(cfg), splitter(0),
    m_tx_state_delay_timer(100, Async::Timer::TYPE_ONESHOT, false)
>>>>>>> de572b56
{
  m_tx_state_delay_timer.expired.connect(
      sigc::hide(sigc::mem_fun(*this, &MultiTx::txStateDelayExpired)));
} /* MultiTx::MultiTx */


MultiTx::~MultiTx(void)
{
  clearHandler();

  list<Tx *>::iterator it;
  for (it=txs.begin(); it!=txs.end(); ++it)
  {
    delete *it;
  }
  txs.clear();
  
  delete splitter;
  
} /* MultiTx::~MultiTx */


bool MultiTx::initialize(void)
{
  char tx_id = '\0';
  if (cfg.getValue(name(), "TX_ID", tx_id))
  {
    setId(tx_id);
  }

  string transmitters;
  if (!cfg.getValue(name(), "TRANSMITTERS", transmitters))
  {
    cerr << "*** ERROR: Config variable " << name()
      	 << "/TRANSMITTERS not set\n";
    return false;
  }
  
  splitter = new AudioSplitter;
  
  string::iterator start(transmitters.begin());
  for (;;)
  {
    string::iterator comma = find(start, transmitters.end(), ',');
    string tx_name(start, comma);
    if (!tx_name.empty())
    {
      cout << "\tAdding transmitter: " << tx_name << endl;
      Tx *tx = TxFactory::createNamedTx(cfg, tx_name);
      if ((tx == 0) || !tx->initialize())
      {
      	// FIXME: Cleanup
      	return false;
      }
      tx->setVerbose(false);
      tx->txTimeout.connect(txTimeout.make_slot());
      tx->transmitterStateChange.connect(
      	      hide(mem_fun(*this, &MultiTx::onTransmitterStateChange)));
      
      splitter->addSink(tx);
      
      txs.push_back(tx);
    }
    if (comma == transmitters.end())
    {
      break;
    }
    start = comma;
    ++start;
  }
  
  setHandler(splitter);
  
  return true;
  
} /* MultiTx::initialize */


void MultiTx::setTxCtrlMode(TxCtrlMode mode)
{
  list<Tx *>::iterator it;
  for (it=txs.begin(); it!=txs.end(); ++it)
  {
    (*it)->setTxCtrlMode(mode);
  }  
} /* MultiTx::setTxCtrlMode */


#if 0
bool MultiTx::isTransmitting(void) const
{
  bool is_transmitting = false;
  list<Tx *>::const_iterator it;
  for (it=txs.begin(); it!=txs.end(); ++it)
  {
    is_transmitting |= (*it)->isTransmitting();
  }
  
  return is_transmitting;
  
} /* MultiTx::isTransmitting */
#endif


void MultiTx::enableCtcss(bool enable)
{
  list<Tx *>::iterator it;
  for (it=txs.begin(); it!=txs.end(); ++it)
  {
    (*it)->enableCtcss(enable);
  }
} /* MultiTx::enableCtcss */


void MultiTx::sendDtmf(const std::string& digits, unsigned duration)
{
  list<Tx *>::iterator it;
  for (it=txs.begin(); it!=txs.end(); ++it)
  {
    (*it)->sendDtmf(digits, duration);
  }
} /* MultiTx::sendDtmf */


void MultiTx::setTransmittedSignalStrength(char rx_id, float siglev)
{
  list<Tx *>::iterator it;
  for (it=txs.begin(); it!=txs.end(); ++it)
  {
    (*it)->setTransmittedSignalStrength(rx_id, siglev);
  }
} /* MultiTx::setTransmittedSignalStrength */


void MultiTx::sendData(const std::vector<uint8_t> &msg)
{
  list<Tx *>::iterator it;
  for (it=txs.begin(); it!=txs.end(); ++it)
  {
    (*it)->sendData(msg);
  }
} /* MultiTx::sendData */



/****************************************************************************
 *
 * Protected member functions
 *
 ****************************************************************************/



/****************************************************************************
 *
 * Private member functions
 *
 ****************************************************************************/

void MultiTx::onTransmitterStateChange(void)
{
<<<<<<< HEAD
=======
  bool is_transmitting = false;
>>>>>>> de572b56
  list<Tx *>::const_iterator it;
  for (it=txs.begin(); it!=txs.end(); ++it)
  {
    if ((*it)->isTransmitting())
    {
<<<<<<< HEAD
      setIsTransmitting(true);
      return;
    }
  }
  setIsTransmitting(false);
=======
      is_transmitting = true;
      break;
    }
  }
  setIsTransmitting(is_transmitting);
  m_tx_state_delay_timer.setEnable(true);
  m_tx_state_delay_timer.reset();
>>>>>>> de572b56
} /* MultiTx::onTransmitterStateChange */


void MultiTx::txStateDelayExpired(void)
{
  Json::Value event(Json::arrayValue);
  list<Tx *>::const_iterator it;
  for (it=txs.begin(); it!=txs.end(); ++it)
  {
    Tx *tx = *it;
    char tx_id = tx->id();
    if (tx_id != '\0')
    {
      Json::Value tx_state(Json::objectValue);
      tx_state["name"] = tx->name();
      tx_state["id"] = std::string(&tx_id, &tx_id+1);
      tx_state["transmit"] = tx->isTransmitting();
      event.append(tx_state);
    }
  }
  Json::StreamWriterBuilder builder;
  builder["commentStyle"] = "None";
  builder["indentation"] = ""; //The JSON document is written on a single line
  Json::StreamWriter* writer = builder.newStreamWriter();
  std::stringstream os;
  writer->write(event, &os);
  delete writer;
  //std::cout << "### " << os.str() << std::endl;
  publishStateEvent("MultiTx:state", os.str());
} /* MultiTx::txStateDelayExpired */


/*
 * This file has not been truncated
 */<|MERGE_RESOLUTION|>--- conflicted
+++ resolved
@@ -116,12 +116,8 @@
  ****************************************************************************/
 
 MultiTx::MultiTx(Config& cfg, const string& name)
-<<<<<<< HEAD
-  : Tx(name), cfg(cfg), splitter(0)
-=======
   : Tx(name), cfg(cfg), splitter(0),
     m_tx_state_delay_timer(100, Async::Timer::TYPE_ONESHOT, false)
->>>>>>> de572b56
 {
   m_tx_state_delay_timer.expired.connect(
       sigc::hide(sigc::mem_fun(*this, &MultiTx::txStateDelayExpired)));
@@ -283,22 +279,12 @@
 
 void MultiTx::onTransmitterStateChange(void)
 {
-<<<<<<< HEAD
-=======
   bool is_transmitting = false;
->>>>>>> de572b56
   list<Tx *>::const_iterator it;
   for (it=txs.begin(); it!=txs.end(); ++it)
   {
     if ((*it)->isTransmitting())
     {
-<<<<<<< HEAD
-      setIsTransmitting(true);
-      return;
-    }
-  }
-  setIsTransmitting(false);
-=======
       is_transmitting = true;
       break;
     }
@@ -306,7 +292,6 @@
   setIsTransmitting(is_transmitting);
   m_tx_state_delay_timer.setEnable(true);
   m_tx_state_delay_timer.reset();
->>>>>>> de572b56
 } /* MultiTx::onTransmitterStateChange */
 
 
