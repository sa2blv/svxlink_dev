/**
@file	 LocalRx.cpp
@brief   A receiver class to handle local receivers
@author  Tobias Blomberg / SM0SVX
@date	 2004-03-21

This file contains a class that handle local analogue receivers. A local
receiver is a receiver that is directly connected to the sound card on the
computer where the SvxLink core is running.

\verbatim
SvxLink - A Multi Purpose Voice Services System for Ham Radio Use
Copyright (C) 2004-2014 Tobias Blomberg / SM0SVX

This program is free software; you can redistribute it and/or modify
it under the terms of the GNU General Public License as published by
the Free Software Foundation; either version 2 of the License, or
(at your option) any later version.

This program is distributed in the hope that it will be useful,
but WITHOUT ANY WARRANTY; without even the implied warranty of
MERCHANTABILITY or FITNESS FOR A PARTICULAR PURPOSE.  See the
GNU General Public License for more details.

You should have received a copy of the GNU General Public License
along with this program; if not, write to the Free Software
Foundation, Inc., 59 Temple Place, Suite 330, Boston, MA  02111-1307  USA
\endverbatim
*/



/****************************************************************************
 *
 * System Includes
 *
 ****************************************************************************/

#include <iostream>


/****************************************************************************
 *
 * Project Includes
 *
 ****************************************************************************/

#include <AsyncConfig.h>
#include <AsyncAudioIO.h>


/****************************************************************************
 *
 * Local Includes
 *
 ****************************************************************************/

#include "LocalRx.h"
<<<<<<< HEAD
#include "multirate_filter_coeff.h"
#include "Sel5Decoder.h"
#include "Emphasis.h"
#include "SquelchPty.h"
#include "SquelchHidraw.h"
=======

>>>>>>> 115f51bb

/****************************************************************************
 *
 * Namespaces to use
 *
 ****************************************************************************/

using namespace std;
using namespace Async;



/****************************************************************************
 *
 * Defines & typedefs
 *
 ****************************************************************************/



/****************************************************************************
 *
 * Local class definitions
 *
 ****************************************************************************/



/****************************************************************************
 *
 * Prototypes
 *
 ****************************************************************************/



/****************************************************************************
 *
 * Exported Global Variables
 *
 ****************************************************************************/



/****************************************************************************
 *
 * Local Global Variables
 *
 ****************************************************************************/



/****************************************************************************
 *
 * Public member functions
 *
 ****************************************************************************/

LocalRx::LocalRx(Config &cfg, const std::string& name)
  : LocalRxBase(cfg, name), cfg(cfg), audio_io(0)
{
} /* LocalRx::LocalRx */


LocalRx::~LocalRx(void)
{
  delete audio_io;
  audio_io = 0;
} /* LocalRx::~LocalRx */


bool LocalRx::initialize(void)
{
  string audio_dev;
  if (!cfg.getValue(name(), "AUDIO_DEV", audio_dev))
  {
    cerr << "*** ERROR: Config variable " << name() << "/AUDIO_DEV not set\n";
    return false;
  }
  
  int audio_channel = 0;
  if (!cfg.getValue(name(), "AUDIO_CHANNEL", audio_channel))
  {
    cerr << "*** ERROR: Config variable " << name()
         << "/AUDIO_CHANNEL not set\n";
    return false;
  }
  
    // Create the audio IO object
    //FIXME: Check that the audio device is correctly initialized
    //       before continuing.
  audio_io = new AudioIO(audio_dev, audio_channel);

  if (!LocalRxBase::initialize())
  {
    return false;
  }

  return true;
  
} /* LocalRx:initialize */

<<<<<<< HEAD
  if (sql_det_str == "VOX")
  {
    squelch_det = new SquelchVox;
  }
  else if (sql_det_str == "CTCSS")
  {
    SquelchCtcss *squelch_ctcss = new SquelchCtcss;
    squelch_ctcss->snrUpdated.connect(ctcssSnrUpdated.make_slot());
    squelch_det = squelch_ctcss;
  }
  else if (sql_det_str == "SERIAL")
  {
    squelch_det = new SquelchSerial;
  }
  else if (sql_det_str == "SIGLEV")
  {
    squelch_det = new SquelchSigLev(siglevdet);
  }
  else if (sql_det_str == "EVDEV")
  {
    squelch_det = new SquelchEvDev;
  }
  else if (sql_det_str == "GPIO")
  {
    squelch_det = new SquelchGpio;
  }
  else if (sql_det_str == "PTY")
  {
    squelch_det = new SquelchPty;
  }
  else if (sql_det_str == "HIDRAW")
  {
    squelch_det = new SquelchHidraw;
  }
  else
  {
    cerr << "*** ERROR: Unknown squelch type specified in config variable "
      	 << name() << "/SQL_DET. Legal values are: VOX, CTCSS, SIGLEV, "
	 << "EVDEV, GPIO, PTY, HIDRAW and SERIAL\n";
    // FIXME: Cleanup
    return false;
  }
  
  if (!squelch_det->initialize(cfg, name()))
  {
    cerr << "*** ERROR: Squelch detector initialization failed for RX \""
      	 << name() << "\"\n";
    delete squelch_det;
    squelch_det = 0;
    // FIXME: Cleanup
    return false;
  }
=======
>>>>>>> 115f51bb


/****************************************************************************
 *
 * Protected member functions
 *
 ****************************************************************************/

bool LocalRx::audioOpen(void)
{
    // Open the audio device for reading
  if (!audio_io->open(AudioIO::MODE_RD))
  {
    cerr << "*** ERROR: Could not open audio device for receiver \""
      	 << name() << "\"\n";
    // FIXME: Cleanup?
    return false;
  }
  return true;
} /* LocalRx::audioOpen */


void LocalRx::audioClose(void)
{
  audio_io->close();
} /* LocalRx::audioClose */


int LocalRx::audioSampleRate(void)
{
  return audio_io->sampleRate();
} /* LocalRx::audioSampleRate */


Async::AudioSource *LocalRx::audioSource(void)
{
  return audio_io;
} /* LocalRx::audioSource */



/****************************************************************************
 *
 * Private member functions
 *
 ****************************************************************************/



/*
 * This file has not been truncated
 */
<|MERGE_RESOLUTION|>--- conflicted
+++ resolved
@@ -56,15 +56,7 @@
  ****************************************************************************/
 
 #include "LocalRx.h"
-<<<<<<< HEAD
-#include "multirate_filter_coeff.h"
-#include "Sel5Decoder.h"
-#include "Emphasis.h"
-#include "SquelchPty.h"
-#include "SquelchHidraw.h"
-=======
-
->>>>>>> 115f51bb
+
 
 /****************************************************************************
  *
@@ -167,61 +159,6 @@
   
 } /* LocalRx:initialize */
 
-<<<<<<< HEAD
-  if (sql_det_str == "VOX")
-  {
-    squelch_det = new SquelchVox;
-  }
-  else if (sql_det_str == "CTCSS")
-  {
-    SquelchCtcss *squelch_ctcss = new SquelchCtcss;
-    squelch_ctcss->snrUpdated.connect(ctcssSnrUpdated.make_slot());
-    squelch_det = squelch_ctcss;
-  }
-  else if (sql_det_str == "SERIAL")
-  {
-    squelch_det = new SquelchSerial;
-  }
-  else if (sql_det_str == "SIGLEV")
-  {
-    squelch_det = new SquelchSigLev(siglevdet);
-  }
-  else if (sql_det_str == "EVDEV")
-  {
-    squelch_det = new SquelchEvDev;
-  }
-  else if (sql_det_str == "GPIO")
-  {
-    squelch_det = new SquelchGpio;
-  }
-  else if (sql_det_str == "PTY")
-  {
-    squelch_det = new SquelchPty;
-  }
-  else if (sql_det_str == "HIDRAW")
-  {
-    squelch_det = new SquelchHidraw;
-  }
-  else
-  {
-    cerr << "*** ERROR: Unknown squelch type specified in config variable "
-      	 << name() << "/SQL_DET. Legal values are: VOX, CTCSS, SIGLEV, "
-	 << "EVDEV, GPIO, PTY, HIDRAW and SERIAL\n";
-    // FIXME: Cleanup
-    return false;
-  }
-  
-  if (!squelch_det->initialize(cfg, name()))
-  {
-    cerr << "*** ERROR: Squelch detector initialization failed for RX \""
-      	 << name() << "\"\n";
-    delete squelch_det;
-    squelch_det = 0;
-    // FIXME: Cleanup
-    return false;
-  }
-=======
->>>>>>> 115f51bb
 
 
 /****************************************************************************
