--- conflicted
+++ resolved
@@ -120,11 +120,7 @@
 
 NetTx::NetTx(Config &cfg, const string& name)
   : Tx(name), cfg(cfg), tcp_con(0), log_disconnects_once(false),
-<<<<<<< HEAD
-    log_disconnect(true), is_transmitting(false), mode(Tx::TX_OFF),
-=======
     log_disconnect(true), mode(Tx::TX_OFF),
->>>>>>> de572b56
     ctcss_enable(false), pacer(0), is_connected(false), pending_flush(false),
     unflushed_samples(false), audio_enc(0), fq(0),
     modulation(Modulation::MOD_UNKNOWN)
@@ -177,22 +173,7 @@
   pacer = new AudioPacer(INTERNAL_SAMPLE_RATE, 512, 50);
   setHandler(pacer);
   
-<<<<<<< HEAD
-  string opt_prefix(audio_enc_name);
-=======
-  audio_enc = AudioEncoder::create(audio_enc_name);
-  if (audio_enc == 0)
-  {
-    cerr << "*** ERROR: Illegal audio codec (" << audio_enc_name
-          << ") specified for transmitter " << name() << "\n";
-    return false;
-  }
-  audio_enc->writeEncodedSamples.connect(
-          mem_fun(*this, &NetTx::writeEncodedSamples));
-  audio_enc->flushEncodedSamples.connect(
-          mem_fun(*this, &NetTx::flushEncodedSamples));
   string opt_prefix(audio_enc->name());
->>>>>>> de572b56
   opt_prefix += "_ENC_";
   list<string> names = cfg.listSection(name());
   list<string>::const_iterator nit;
@@ -479,21 +460,6 @@
 } /* NetTx::flushSamples */
 
 
-<<<<<<< HEAD
-void NetTx::setIsTransmitting(bool is_transmitting)
-{
-  if (is_transmitting != this->is_transmitting)
-  {
-    cout << name() << ": The transmitter is "
-      	 << (is_transmitting ? "ON" : "OFF") << endl;
-    this->is_transmitting = is_transmitting;
-    transmitterStateChange(is_transmitting);
-  }
-} /* NetTx::setIsTransmitting */
-
-
-=======
->>>>>>> de572b56
 void NetTx::allEncodedSamplesFlushed(void)
 {
   unflushed_samples = false;
